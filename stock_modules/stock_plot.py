--- conflicted
+++ resolved
@@ -22,18 +22,12 @@
             ax.plot(arr[:,col_id], label=label)
     return ax
 
-<<<<<<< HEAD
-def plot_strategy_based_on_predictions(data, transformed_data, model, window_hours, inversion= lambda x : x, ind_conversion:dict=None, show = True):
-  """ Plot the true values of the data, and the predicted values.
-  """
-=======
-def plot_strategy_based_on_predictions(data, model,
-                                       window_hours,
+def plot_strategy_based_on_predictions(data, transformed_data, model,
+                                       window_hours, inversion= lambda x : x,
                                        ind_conversion:dict=None,
                                        show = True):
     """ Plot the true values of the data, and the predicted values.
     """
->>>>>>> e3e05838
 
     _, y_test = create_batch_xy(window_hours, data, overlap=True)
     optimal_strat = calculate_optimal_invest_strategy(data)
@@ -44,7 +38,6 @@
             """
         )
 
-<<<<<<< HEAD
   invest_strat = test_invest_strategy(data, transformed_data, window_hours, model, inversion=inversion)
   print(f"Profit on invest strategy: {calculate_profit_on_invest_strategy(data, invest_strat)}")
   # Plot 6 columns from the test data, and mark predicted buys and sells
@@ -62,31 +55,4 @@
   fig.suptitle("True and predicted values for 6 stocks")
   if show:
     plt.show()
-  return fig, ax
-=======
-    invest_strat = test_invest_strategy(data, window_hours, model)
-    print(f"""Profit on invest strategy:
-          {calculate_profit_on_invest_strategy(data, invest_strat)}""")
-    # Plot 6 columns from the test data, and mark predicted buys and sells
-    fig, ax = plt.subplots(3,2)
-    for i in range(3):
-        for j in range(2):
-            stock_idx = i*2+j
-            ax[i,j].plot(y_test[:,stock_idx],
-                         label=f"""
-                                True {ind_conversion[stock_idx]
-                                if ind_conversion is not None
-                                else stock_idx}""")
-            # Mark sells with red dots, and buys with green dots
-            red_dots = np.where(invest_strat[:,stock_idx] == 1)[0]
-            green_dots = np.where(invest_strat[:,stock_idx] == -1)[0]
-            ax[i,j].scatter(red_dots, y_test[red_dots,stock_idx],
-                            color="red", label="Sell")
-            ax[i,j].scatter(green_dots, y_test[green_dots,stock_idx],
-                            color="green", label="Buy")
-            ax[i,j].legend()
-    fig.suptitle("True and predicted values for 6 stocks")
-    if show:
-        plt.show()
-    return fig, ax
->>>>>>> e3e05838
+  return fig, ax