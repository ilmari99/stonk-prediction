--- conflicted
+++ resolved
@@ -49,7 +49,7 @@
     return profit
 
 def test_invest_strategy(data : np.ndarray,
-                         window_hours : int, model) -> np.ndarray:
+                         transformed_data : np.ndarray, window_hours : int, model, inversion = lambda x : x) -> np.ndarray:
     """ Calculates how much profit would be made by using the model to predict
     the price of stocks one hour ahead.
     At the beginning we are not holding.
@@ -65,17 +65,13 @@
     (data.shape[0],data.shape[1]) telling when to buy and sell.
     """
 
-<<<<<<< HEAD
-def test_invest_strategy(data : np.ndarray, transformed_data : np.ndarray, window_hours : int, model, inversion = lambda x : x) -> np.ndarray:
-  """ Calculates how much profit would be made by using the model to predict the price of stocks one hour ahead.
-  At the beginning we are not holding.
-  If we are not holding, and price at T+1 is higher than price at T, we buy 1 (marked as -1)
-  If we are holding, and price at T+1 is lower than price at T, we sell 1 (marked as 1)
-=======
     mask = np.zeros(data.shape)
+  Xt, Yt = create_batch_xy(window_hours, transformed_data, overlap=True)
     x, _ = create_batch_xy(window_hours, data, overlap=True)
-    # Predict the next hours for the data
-    y_pred = model.predict(x)
+    # Predict the next hours based on the _transformed data_, and the inversion
+    y_pred = model.predict(xt)
+  Y_pred = inversion(Y_pred)
+    
     # We are not holding any stocks at the beginning
     holding_bool = np.zeros(data.shape[1])
     # Loop through the last hour of X and the model predictions
@@ -91,7 +87,6 @@
                         current_prices[stock_idx]):
                 mask[i,stock_idx] = -1
                 holding_bool[stock_idx] = 1
->>>>>>> e3e05838
 
             # if we are holding a stock and price at T+1 is lower than price at
             # T, sell
@@ -101,41 +96,7 @@
                 mask[i,stock_idx] = 1
                 holding_bool[stock_idx] = 0
 
-<<<<<<< HEAD
-  We return a mask (1 for buy, -1 for sell, 0 for hold) with size (data.shape[0],data.shape[1]) telling when to buy and sell.
-  """
-  mask = np.zeros(data.shape)
-  Xt, Yt = create_batch_xy(window_hours, transformed_data, overlap=True)
-  X, Y = create_batch_xy(window_hours, data, overlap=True)
-  # Predict the next hours based on the _transformed data_, and the inversion
-  Y_pred = model.predict(Xt)
-  Y_pred = inversion(Y_pred)
-    
-  # We are not holding any stocks at the beginning
-  holding_bool = np.zeros(data.shape[1])
-  # Loop through the last hour of X and the model predictions
-  for i in range(X.shape[0]):
-     current_prices = X[i,-1,:]
-     predicted_prices = Y_pred[i,:]
-     # Check all stocks
-     for stock_idx in range(data.shape[1]):
-        # if we are not holding a stock and price at T+1 is higher than price at T, buy
-        if holding_bool[stock_idx] == 0 and predicted_prices[stock_idx] > current_prices[stock_idx]:
-          mask[i,stock_idx] = -1
-          holding_bool[stock_idx] = 1
-        # if we are holding a stock and price at T+1 is lower than price at T, sell
-        elif holding_bool[stock_idx] == 1 and predicted_prices[stock_idx] < current_prices[stock_idx]:
-          mask[i,stock_idx] = 1
-          holding_bool[stock_idx] = 0
-  # Sell all remaining stocks at the end if we have any
-  for stock_idx in range(data.shape[1]):
-    if holding_bool[stock_idx] == 1:
-      mask[-1,stock_idx] = 1
-  return mask
-=======
             # Sell all remaining stocks at the end if we have any
             for stock_idx in range(data.shape[1]):
                 if holding_bool[stock_idx] == 1:
-                    mask[-1,stock_idx] = 1
-    return mask
->>>>>>> e3e05838
+                    mask[-1,stock_idx] = 1    return mask
